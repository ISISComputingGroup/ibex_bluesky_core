"""Demonstration plan showing basic bluesky functionality."""

from typing import Generator

import bluesky.plan_stubs as bps
import matplotlib
import matplotlib.pyplot as plt
from bluesky.callbacks import LiveTable
from bluesky.preprocessors import run_decorator, subs_decorator
from bluesky.utils import Msg
from ophyd_async.plan_stubs import ensure_connected

from ibex_bluesky_core.callbacks.plotting import LivePlot
from ibex_bluesky_core.devices import get_pv_prefix
<<<<<<< HEAD
from ibex_bluesky_core.devices.block import BlockRwRbv, block_rw_rbv
from ibex_bluesky_core.devices.dae.dae import Dae
from ibex_bluesky_core.devices.dae.dae_settings import DaeSettingsData
from ibex_bluesky_core.devices.dae.dae_tcb_settings import DaeTCBSettingsData
=======
from ibex_bluesky_core.devices.block import block_rw_rbv
from ibex_bluesky_core.devices.dae import Dae
>>>>>>> 74006854
from ibex_bluesky_core.run_engine import get_run_engine

__all__ = ["demo_plan"]

from ibex_bluesky_core.devices.dae.dae_period_settings import DaePeriodSettingsData


def demo_plan() -> Generator[Msg, None, None]:
    """Demonstration plan which moves a block and reads the DAE."""
    prefix = get_pv_prefix()
    block = block_rw_rbv(float, "mot")
    dae = Dae(prefix)
<<<<<<< HEAD
    RE(
        demo_plan(block, dae),
        [
            LiveTable(
                [
                    "mot",
                    "DAE-good_uah",
                    "DAE-run_state",
                    "DAE-rb_number",
                    "DAE-period-run_duration",
                ],
                default_prec=10,
            ),
            print,
        ],
    )
    # RE(demo_plan(block, dae), print)

=======
>>>>>>> 74006854

    yield from ensure_connected(block, dae, force_reconnect=True)

    @subs_decorator(
        [
            LivePlot(y=dae.name, x=block.name, marker="x", linestyle="none"),
            LiveTable([block.name, dae.name]),
        ]
    )
    @run_decorator(md={})
    def _inner() -> Generator[Msg, None, None]:
        current_period_settings: DaePeriodSettingsData = yield from bps.rd(dae.period_settings)
        print(current_period_settings)
        current_period_settings.periods_type = 0

        current_period_settings.periods_src = 0

        yield from bps.mv(dae.period_settings, current_period_settings)

        current_dae_settings: DaeSettingsData = yield from bps.rd(dae.dae_settings)
        print(current_dae_settings)

        # current_dae_settings.mon_spect = random.randint(1, 10)
        current_dae_settings.spectra_filepath = (
            "C:/Instrument/Settings/config/NDLT1542/configurations/tables/spectra_ibextest.dat"
        )
        yield from bps.mv(dae.dae_settings, current_dae_settings)

        new_dae_settings: DaeSettingsData = yield from bps.rd(dae.dae_settings)
        print(new_dae_settings)

        current_tcb_settings: DaeTCBSettingsData = yield from bps.rd(dae.tcb_settings)
        print(current_tcb_settings)
        current_tcb_settings.time_unit = 1 if current_tcb_settings.time_unit == 0 else 0
        yield from bps.mv(dae.tcb_settings, current_tcb_settings)

        # A "simple" acquisition using trigger_and_read.
        yield from bps.abs_set(block, 1.0, wait=True)
        yield from bps.trigger_and_read([block, dae])

        # More complicated acquisition showing arbitrary DAE control to support complex use-cases.
        yield from bps.abs_set(block, 2.0, wait=True)
        yield from bps.trigger(dae.controls.begin_run, wait=True)
        yield from bps.sleep(2)  # ... some complicated logic ...
        yield from bps.trigger(dae.controls.end_run, wait=True)
        yield from bps.create()  # Create a bundle of readings
        yield from bps.read(block)
        yield from bps.read(dae)
        yield from bps.save()

    yield from _inner()


if __name__ == "__main__":
<<<<<<< HEAD
    run_demo_plan()
=======
    if "genie_python" not in matplotlib.get_backend():
        matplotlib.use("qtagg")
        plt.ion()
    RE = get_run_engine()
    RE(demo_plan())
    input("plan complete, press return to continue.")
>>>>>>> 74006854
<|MERGE_RESOLUTION|>--- conflicted
+++ resolved
@@ -3,118 +3,54 @@
 from typing import Generator
 
 import bluesky.plan_stubs as bps
-import matplotlib
-import matplotlib.pyplot as plt
 from bluesky.callbacks import LiveTable
-from bluesky.preprocessors import run_decorator, subs_decorator
+from bluesky.preprocessors import run_decorator
 from bluesky.utils import Msg
 from ophyd_async.plan_stubs import ensure_connected
 
-from ibex_bluesky_core.callbacks.plotting import LivePlot
 from ibex_bluesky_core.devices import get_pv_prefix
-<<<<<<< HEAD
 from ibex_bluesky_core.devices.block import BlockRwRbv, block_rw_rbv
-from ibex_bluesky_core.devices.dae.dae import Dae
-from ibex_bluesky_core.devices.dae.dae_settings import DaeSettingsData
-from ibex_bluesky_core.devices.dae.dae_tcb_settings import DaeTCBSettingsData
-=======
-from ibex_bluesky_core.devices.block import block_rw_rbv
 from ibex_bluesky_core.devices.dae import Dae
->>>>>>> 74006854
 from ibex_bluesky_core.run_engine import get_run_engine
 
-__all__ = ["demo_plan"]
-
-from ibex_bluesky_core.devices.dae.dae_period_settings import DaePeriodSettingsData
+__all__ = ["run_demo_plan", "demo_plan"]
 
 
-def demo_plan() -> Generator[Msg, None, None]:
-    """Demonstration plan which moves a block and reads the DAE."""
+def run_demo_plan() -> None:
+    """Run the demo plan, including setup which would usually be done outside the plan.
+
+    You will need a DAE in a state which can begin, and a settable & readable
+    floating-point block named "mot".
+
+    Run using:
+    >>> from ibex_bluesky_core.demo_plan import run_demo_plan
+    >>> run_demo_plan()
+    """
+    RE = get_run_engine()
     prefix = get_pv_prefix()
     block = block_rw_rbv(float, "mot")
     dae = Dae(prefix)
-<<<<<<< HEAD
-    RE(
-        demo_plan(block, dae),
-        [
-            LiveTable(
-                [
-                    "mot",
-                    "DAE-good_uah",
-                    "DAE-run_state",
-                    "DAE-rb_number",
-                    "DAE-period-run_duration",
-                ],
-                default_prec=10,
-            ),
-            print,
-        ],
-    )
-    # RE(demo_plan(block, dae), print)
+    RE(demo_plan(block, dae), LiveTable(["mot", "DAE"]))
 
-=======
->>>>>>> 74006854
 
+def demo_plan(block: BlockRwRbv[float], dae: Dae) -> Generator[Msg, None, None]:
+    """Demonstration plan which moves a block and reads the DAE."""
     yield from ensure_connected(block, dae, force_reconnect=True)
 
-    @subs_decorator(
-        [
-            LivePlot(y=dae.name, x=block.name, marker="x", linestyle="none"),
-            LiveTable([block.name, dae.name]),
-        ]
-    )
     @run_decorator(md={})
     def _inner() -> Generator[Msg, None, None]:
-        current_period_settings: DaePeriodSettingsData = yield from bps.rd(dae.period_settings)
-        print(current_period_settings)
-        current_period_settings.periods_type = 0
-
-        current_period_settings.periods_src = 0
-
-        yield from bps.mv(dae.period_settings, current_period_settings)
-
-        current_dae_settings: DaeSettingsData = yield from bps.rd(dae.dae_settings)
-        print(current_dae_settings)
-
-        # current_dae_settings.mon_spect = random.randint(1, 10)
-        current_dae_settings.spectra_filepath = (
-            "C:/Instrument/Settings/config/NDLT1542/configurations/tables/spectra_ibextest.dat"
-        )
-        yield from bps.mv(dae.dae_settings, current_dae_settings)
-
-        new_dae_settings: DaeSettingsData = yield from bps.rd(dae.dae_settings)
-        print(new_dae_settings)
-
-        current_tcb_settings: DaeTCBSettingsData = yield from bps.rd(dae.tcb_settings)
-        print(current_tcb_settings)
-        current_tcb_settings.time_unit = 1 if current_tcb_settings.time_unit == 0 else 0
-        yield from bps.mv(dae.tcb_settings, current_tcb_settings)
-
         # A "simple" acquisition using trigger_and_read.
         yield from bps.abs_set(block, 1.0, wait=True)
         yield from bps.trigger_and_read([block, dae])
 
         # More complicated acquisition showing arbitrary DAE control to support complex use-cases.
         yield from bps.abs_set(block, 2.0, wait=True)
-        yield from bps.trigger(dae.controls.begin_run, wait=True)
-        yield from bps.sleep(2)  # ... some complicated logic ...
-        yield from bps.trigger(dae.controls.end_run, wait=True)
+        yield from bps.trigger(dae.begin_run, wait=True)
+        yield from bps.sleep(5)  # ... some complicated logic ...
+        yield from bps.trigger(dae.end_run, wait=True)
         yield from bps.create()  # Create a bundle of readings
         yield from bps.read(block)
         yield from bps.read(dae)
         yield from bps.save()
 
-    yield from _inner()
-
-
-if __name__ == "__main__":
-<<<<<<< HEAD
-    run_demo_plan()
-=======
-    if "genie_python" not in matplotlib.get_backend():
-        matplotlib.use("qtagg")
-        plt.ion()
-    RE = get_run_engine()
-    RE(demo_plan())
-    input("plan complete, press return to continue.")
->>>>>>> 74006854
+    yield from _inner()