--- conflicted
+++ resolved
@@ -11,16 +11,11 @@
 import numpy as np
 from bluesky.callbacks import CallbackBase, LiveFitPlot
 from bluesky.callbacks import LiveFit as _DefaultLiveFit
-<<<<<<< HEAD
 from bluesky.callbacks.core import CollectThenCompute, make_class_safe
-from event_model import Event, RunStart, RunStop
-=======
-from bluesky.callbacks.core import make_class_safe
 from event_model import Event, EventDescriptor, RunStart, RunStop
 from lmfit import Parameter
 from matplotlib.axes import Axes
 from numpy import typing as npt
->>>>>>> 4f35fb9d
 
 from ibex_bluesky_core.callbacks._utils import (
     DATA,
@@ -35,11 +30,7 @@
 
 logger = logging.getLogger(__name__)
 
-<<<<<<< HEAD
-__all__ = ["CentreOfMass", "LiveFit", "LiveFitLogger"]
-=======
-__all__ = ["ChainedLiveFit", "LiveFit", "LiveFitLogger"]
->>>>>>> 4f35fb9d
+__all__ = ["CentreOfMass", "ChainedLiveFit", "LiveFit", "LiveFitLogger"]
 
 
 @make_class_safe(logger=logger)  # pyright: ignore (pyright doesn't understand this decorator)
@@ -265,7 +256,6 @@
         self.csvwriter.writerows(rows)
 
 
-<<<<<<< HEAD
 class CentreOfMass(CollectThenCompute):
     """Compute centre of mass after a run finishes.
 
@@ -312,7 +302,8 @@
         x_data = np.array(x_values, dtype=np.float64)
         y_data = np.array(y_values, dtype=np.float64)
         (self._result, _) = center_of_mass_of_area_under_curve(x_data, y_data)
-=======
+
+        
 class ChainedLiveFit(CallbackBase):
     """Processes multiple LiveFits, each fit's results inform the next, with optional plotting.
 
@@ -452,5 +443,4 @@
     @property
     def live_fit_plots(self) -> list[LiveFitPlot]:
         """Return a list of the livefitplots."""
-        return self._livefitplots
->>>>>>> 4f35fb9d
+        return self._livefitplots