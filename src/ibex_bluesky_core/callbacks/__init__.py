--- conflicted
+++ resolved
@@ -68,14 +68,11 @@
         live_fit_logger_output_dir: str | PathLike[str] | None = None,
         live_fit_logger_postfix: str = "",
         human_readable_file_postfix: str = "",
-<<<<<<< HEAD
         save_plot_to_png: bool = True,
         plot_png_output_dir: str | PathLike[str] | None = None,
         plot_png_postfix: str = "",
-=======
         live_fit_update_every: int | None = 1,
         live_plot_update_on_every_event: bool = True,
->>>>>>> cced98ca
     ) -> None:
         """A collection of ISIS standard callbacks for use within plans.
 
@@ -134,14 +131,11 @@
             live_fit_logger_output_dir: the output directory for live fit logger.
             live_fit_logger_postfix: the postfix to add to live fit logger.
             human_readable_file_postfix: optional postfix to add to human-readable file logger.
-<<<<<<< HEAD
             save_plot_to_png: whether to save the plot to a PNG file.
             plot_png_output_dir: the output directory for plotting PNG files.
             plot_png_postfix: the postfix to add to PNG plot files.
-=======
             live_fit_update_every: How often, in points, to recompute the fit. If None, do not compute until the end.
             live_plot_update_on_every_event: whether to show the live plot on every event, or just at the end.
->>>>>>> cced98ca
         """  # noqa
         fig = None
         self._subs = []
