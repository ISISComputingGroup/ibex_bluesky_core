--- conflicted
+++ resolved
@@ -189,32 +189,7 @@
         cls, *args: int
     ) -> Callable[[npt.NDArray[np.float64], npt.NDArray[np.float64]], dict[str, lmfit.Parameter]]:
         """Linear Guessing."""
-<<<<<<< HEAD
-
-        def guess(
-            x: npt.NDArray[np.float64], y: npt.NDArray[np.float64]
-        ) -> dict[str, lmfit.Parameter]:
-            # Linear Regression
-            numerator = sum(x * y) - sum(x) * sum(y)
-            denominator = sum(x**2) - sum(x) ** 2
-
-            print(f"N: {numerator} D: {denominator}")
-
-            m = numerator / denominator
-            c = (sum(y) - m * sum(x)) / len(x)
-
-            init_guess = {
-                "m": lmfit.Parameter("m", m),
-                "c": lmfit.Parameter("c", c),
-            }
-
-            return init_guess
-
-        return guess
-=======
         return Polynomial.guess(1)
-        # Uses polynomial guessing with a degree of 1
->>>>>>> 541ec395
 
 
 class Polynomial(Fit):
