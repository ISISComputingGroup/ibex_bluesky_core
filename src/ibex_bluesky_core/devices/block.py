--- conflicted
+++ resolved
@@ -20,15 +20,12 @@
 
 from ibex_bluesky_core.devices import get_pv_prefix
 
-<<<<<<< HEAD
 """Block data type"""
 T = TypeVar("T", bound=SignalDatatype)
-=======
 logger = logging.getLogger(__name__)
 
 # Block data type
 T = TypeVar("T")
->>>>>>> ef572850
 
 
 __all__ = [
