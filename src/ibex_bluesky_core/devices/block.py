--- conflicted
+++ resolved
@@ -162,11 +162,7 @@
         return f"{self.__class__.__name__}(name={self.name})"
 
 
-<<<<<<< HEAD
-class BlockRw(BlockR[T], Movable[T]):
-=======
 class BlockRw(BlockR[T], NamedMovable[T]):
->>>>>>> a239e837
     """Device representing an IBEX read/write block of arbitrary data type."""
 
     def __init__(
