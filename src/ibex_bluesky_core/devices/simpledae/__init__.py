--- conflicted
+++ resolved
@@ -11,39 +11,25 @@
 from typing_extensions import TypeVar
 
 from ibex_bluesky_core.devices.dae.dae import Dae
-<<<<<<< HEAD
-from ibex_bluesky_core.devices.simpledae.strategies import Controller, Reducer, Waiter
-
-logger = logging.getLogger(__name__)
-
-=======
 from ibex_bluesky_core.devices.simpledae.controllers import (
     PeriodPerPointController,
     RunPerPointController,
 )
-from ibex_bluesky_core.devices.simpledae.reducers import MonitorNormalizer, Reducer
+from ibex_bluesky_core.devices.simpledae.reducers import MonitorNormalizer
+from ibex_bluesky_core.devices.simpledae.strategies import Controller, Reducer, Waiter
 from ibex_bluesky_core.devices.simpledae.waiters import (
     GoodFramesWaiter,
     PeriodGoodFramesWaiter,
 )
 from ibex_bluesky_core.utils import get_pv_prefix
 
-if typing.TYPE_CHECKING:
-    from ibex_bluesky_core.devices.simpledae.controllers import (
-        Controller,
-    )
-    from ibex_bluesky_core.devices.simpledae.waiters import (
-        Waiter,
-    )
->>>>>>> 78cd2280
+logger = logging.getLogger(__name__)
 
-__all__ = ["SimpleDae"]
+__all__ = ["SimpleDae", "monitor_normalising_dae"]
 
 TController_co = TypeVar("TController_co", bound="Controller", default="Controller", covariant=True)
 TWaiter_co = TypeVar("TWaiter_co", bound="Waiter", default="Waiter", covariant=True)
 TReducer_co = TypeVar("TReducer_co", bound="Reducer", default="Reducer", covariant=True)
-
-__all__ = ["SimpleDae", "monitor_normalising_dae"]
 
 
 class SimpleDae(Dae, Triggerable, AsyncStageable, Generic[TController_co, TWaiter_co, TReducer_co]):
