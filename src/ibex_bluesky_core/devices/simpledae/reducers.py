--- conflicted
+++ resolved
@@ -45,30 +45,6 @@
     return summed_counts
 
 
-<<<<<<< HEAD
-def polarization(a: sc.Variable, b: sc.Variable) -> sc.Variable:
-    if a.unit != b.unit:
-        raise ValueError("The units of a and b are not the same. Please provide a and b with equivalent units")
-    if a + b == 0:
-        raise ValueError("The sum of a and b cannot be zero to avoid division by zero")
-    
-    uncertainy_a = a.variance
-    uncertainty_b = b.variance
- 
-    polarization_value = (a - b) / (a + b)
-
-    #Calculate partial derivatives
-    partial_a = 2 * b / (a + b)**2
-    partial_b = 2 * a / (a + b)**2
-
-    #Propagate uncertainties
-    uncertainty = sc.sqrt((partial_a * a.variance)**2 + (partial_b * b.variance)**2)
-
-    polarization = sc.scalar(value=polarization_value, variance=uncertainty)
-
-    return polarization
-    
-=======
 def tof_bounded_spectra(
     bounds: sc.Variable,
 ) -> Callable[[Collection[DaeSpectra]], Awaitable[sc.Variable | sc.DataArray]]:
@@ -143,7 +119,29 @@
 
     return sum_spectra_with_wavelength
 
->>>>>>> 30c3a88f
+
+def polarization(a: sc.Variable, b: sc.Variable) -> sc.Variable:
+    if a.unit != b.unit:
+        raise ValueError("The units of a and b are not the same. Please provide a and b with equivalent units")
+    if a + b == 0:
+        raise ValueError("The sum of a and b cannot be zero to avoid division by zero")
+    
+    uncertainy_a = a.variance
+    uncertainty_b = b.variance
+ 
+    polarization_value = (a - b) / (a + b)
+
+    #Calculate partial derivatives
+    partial_a = 2 * b / (a + b)**2
+    partial_b = 2 * a / (a + b)**2
+
+    #Propagate uncertainties
+    uncertainty = sc.sqrt((partial_a * a.variance)**2 + (partial_b * b.variance)**2)
+
+    polarization = sc.scalar(value=polarization_value, variance=uncertainty)
+
+    return polarization
+    
 
 class ScalarNormalizer(Reducer, StandardReadable, ABC):
     """Sum a set of user-specified spectra, then normalize by a scalar signal."""
