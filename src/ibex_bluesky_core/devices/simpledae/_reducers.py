--- conflicted
+++ resolved
@@ -370,26 +370,7 @@
 
 
 class PeriodSpecIntegralsReducer(Reducer, StandardReadable):
-<<<<<<< HEAD
     """DAE Reducer which simultaneously exposes integrals of many spectra in the current period."""
-=======
-    """A DAE Reducer which simultaneously exposes integrals of many spectra in the current period.
-
-    Two types of integrals are available: detectors and monitors.
-
-    The exposed signals are:
-
-    - det_integrals (1-dimensional array)
-    - mon_integrals (1-dimensional array)
-
-    For convenience, three additional properties are also exposed:
-
-    - det_sum (scalar) - the sum of detector intensities across every detector.
-    - mon_sum (scalar) - the sum of monitor intensities across every monitor.
-    - intensity (scalar) - det_sum / mon_sum
-    - intensity_stddev (scalar) - det_sum / mon_sum
-    """
->>>>>>> ac756f21
 
     def __init__(
         self,
@@ -400,12 +381,7 @@
         """DAE Reducer which exposes integrals of many spectra in the current period.
 
         Two types of integrals are available: detectors and monitors. Other than defaults, their
-        behaviour is identical. No normalization is performed in this reducer - exactly how the
-        detector and monitor integrals are used is defined downstream.
-
-        By itself, the data from this reducer is not suitable for use in a scan - but it provides
-        raw data which may be useful for further processing as part of callbacks
-        (e.g. LiveDispatchers).
+        behaviour is identical.
 
         Args:
             monitors: an array representing the mapping of monitors to acquire integrals from.
@@ -425,14 +401,15 @@
         self.mon_integrals, self._mon_integrals_setter = soft_signal_r_and_setter(
             Array1D[np.int32], np.ndarray([], dtype=np.int32)
         )
-<<<<<<< HEAD
         """Monitor integrals, as a :py:obj:`numpy.ndarray`."""
-=======
         self.det_sum, self._det_sum_setter = soft_signal_r_and_setter(int, 0)
+        """Sum of detector integrals, as a :py:obj:`int`"""
         self.mon_sum, self._mon_sum_setter = soft_signal_r_and_setter(int, 0)
+        """Sum of monitor integrals, as a :py:obj:`int`"""
         self.intensity, self._intensity_setter = soft_signal_r_and_setter(float, 0.0)
+        """Normalised intensity (detectors/monitors), as a :py:obj:`float`"""
         self.intensity_stddev, self._intensity_stddev_setter = soft_signal_r_and_setter(float, 0.0)
->>>>>>> ac756f21
+        """Standard deviation of normalised intensity (detectors/monitors), as a :py:obj:`float`"""
 
         super().__init__(name="")
 
