"""DAE waiting strategies."""

import asyncio
import logging
from abc import ABC, abstractmethod
from typing import Generic, TypeVar

from ophyd_async.core import (
    Device,
    SignalR,
    soft_signal_rw,
    wait_for_value,
)

from ibex_bluesky_core.devices.dae import Dae
from ibex_bluesky_core.devices.simpledae._strategies import Waiter

logger = logging.getLogger(__name__)

T = TypeVar("T", int, float)


class SimpleWaiter(Waiter, Generic[T], ABC):
    """Wait for a single DAE variable to be greater or equal to a specified numeric value."""

    def __init__(self, value: T) -> None:
        """Wait for a value to be at least equal to the specified value.

        Args:
            value: the value to wait for

        """
        self.finish_wait_at = soft_signal_rw(float, value)

    async def wait(self, dae: Dae) -> None:
        """Wait for signal to reach the user-specified value."""
        signal = self.get_signal(dae)
        logger.info("starting wait for signal %s", signal.source)
        value = await self.finish_wait_at.get_value()
        await wait_for_value(signal, lambda v: v >= value, timeout=None)
        logger.info("completed wait for signal %s", signal.source)

    def additional_readable_signals(self, dae: Dae) -> list[Device]:
        """Publish the signal we're waiting on as an interesting signal."""
        return [self.get_signal(dae)]

    @abstractmethod
    def get_signal(self, dae: Dae) -> SignalR[T]:
        """Get the numeric signal to wait for."""


class PeriodGoodFramesWaiter(SimpleWaiter[int]):
    """Wait for period good frames to reach a user-specified value."""

    def get_signal(self, dae: Dae) -> SignalR[int]:
        """Wait for period good frames."""
        return dae.period.good_frames


<<<<<<< HEAD
class GoodFramesWaiter(SimpleWaiter[int]):
    """Wait for good frames to reach a user-specified value."""

    def get_signal(self, dae: Dae) -> SignalR[int]:
        """Wait for good frames."""
        return dae.good_frames


=======
>>>>>>> 9493b4a4
class GoodUahWaiter(SimpleWaiter[float]):
    """Wait for good microamp-hours to reach a user-specified value."""

    def get_signal(self, dae: Dae) -> SignalR[float]:
        """Wait for good uah."""
        return dae.good_uah


class MEventsWaiter(SimpleWaiter[float]):
    """Wait for a user-specified number of millions of events."""

    def get_signal(self, dae: Dae) -> SignalR[float]:
        """Wait for mevents."""
        return dae.m_events


class TimeWaiter(Waiter):
    """Wait for a user-specified time duration."""

    def __init__(self, *, seconds: float) -> None:
        """Init.

        Args:
            seconds: number of seconds to wait for.

        """
        self._secs = seconds

    async def wait(self, dae: Dae) -> None:
        """Wait for the specified time duration."""
        logger.info("starting wait for %f seconds", self._secs)
        await asyncio.sleep(self._secs)
        logger.info("completed wait")<|MERGE_RESOLUTION|>--- conflicted
+++ resolved
@@ -56,18 +56,6 @@
         """Wait for period good frames."""
         return dae.period.good_frames
 
-
-<<<<<<< HEAD
-class GoodFramesWaiter(SimpleWaiter[int]):
-    """Wait for good frames to reach a user-specified value."""
-
-    def get_signal(self, dae: Dae) -> SignalR[int]:
-        """Wait for good frames."""
-        return dae.good_frames
-
-
-=======
->>>>>>> 9493b4a4
 class GoodUahWaiter(SimpleWaiter[float]):
     """Wait for good microamp-hours to reach a user-specified value."""
 
