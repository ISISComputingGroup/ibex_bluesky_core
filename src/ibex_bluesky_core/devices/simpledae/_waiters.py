--- conflicted
+++ resolved
@@ -57,17 +57,6 @@
         return dae.period.good_frames
 
 
-<<<<<<< HEAD
-class GoodFramesWaiter(SimpleWaiter[int]):
-    """Wait for good frames to reach a user-specified value."""
-
-    def get_signal(self, dae: Dae) -> SignalR[int]:
-        """Wait for good frames."""
-        return dae.good_frames
-
-
-=======
->>>>>>> 4f35fb9d
 class GoodUahWaiter(SimpleWaiter[float]):
     """Wait for good microamp-hours to reach a user-specified value."""
 
