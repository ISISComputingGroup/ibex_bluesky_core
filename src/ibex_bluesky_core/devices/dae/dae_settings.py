--- conflicted
+++ resolved
@@ -150,11 +150,7 @@
     return tostring(root, encoding="unicode")
 
 
-<<<<<<< HEAD
-class DaeSettings(Device, Locatable[DaeSettingsData], Movable[DaeSettingsData]):
-=======
-class DaeSettings(StandardReadable, Locatable, Movable):
->>>>>>> 08844561
+class DaeSettings(StandardReadable, Locatable[DaeSettingsData], Movable[DaeSettingsData]):
     """Subdevice for the DAE general settings."""
 
     def __init__(self, dae_prefix: str, name: str = "") -> None:
