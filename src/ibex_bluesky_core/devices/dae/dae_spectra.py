--- conflicted
+++ resolved
@@ -120,16 +120,17 @@
         # for justfication of the VARIANCE_ADDITION to variances
 
         return sc.DataArray(
-<<<<<<< HEAD
-            data=sc.Variable(dims=["tof"], values=counts, variances=counts, unit=sc.units.counts, dtype="float64"),
-            coords={"tof": sc.array(dims=["tof"], values=tof_edges, unit=sc.Unit(unit), dtype="float64")},
-=======
             data=sc.Variable(
                 dims=["tof"],
                 values=counts,
                 variances=counts + VARIANCE_ADDITION,
                 unit=sc.units.counts,
+                dtype="float64",
             ),
-            coords={"tof": sc.array(dims=["tof"], values=tof_edges, unit=sc.Unit(unit))},
->>>>>>> ef572850
+            coords={
+                "tof": sc.array(dims=["tof"], 
+                                values=tof_edges, 
+                                unit=sc.Unit(unit), 
+                                dtype="float64")
+            },
         )