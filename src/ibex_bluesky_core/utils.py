"""Utilities for plans which are not plan stubs."""

from __future__ import annotations

import os
from typing import Any, Protocol

import matplotlib
import scipp as sc
from bluesky.protocols import NamedMovable, Readable

__all__ = [
    "NamedReadableAndMovable",
<<<<<<< HEAD
    "centred_pixel",
    "get_pv_prefix",
    "is_matplotlib_backend_qt",
    "polarisation",
=======
    "calculate_polarisation",
    "centred_pixel",
    "get_pv_prefix",
    "is_matplotlib_backend_qt",
>>>>>>> 4f35fb9d
]


def is_matplotlib_backend_qt() -> bool:
    """Return True if matplotlib is using a qt backend."""
    return "qt" in matplotlib.get_backend().lower()


def centred_pixel(centre: int, pixel_range: int) -> list[int]:
    """Given a centre and range, return a contiguous range of pixels around the centre, inclusive.

    ie. a centre of 50 with a range of 3 will give [47, 48, 49, 50, 51, 52, 53]

    Args:
          centre (int): The centre pixel number.
          pixel_range (int): The range of pixels either side to surround the centre.

    Returns a list of pixel numbers.

    """
    return [s for s in range(centre - pixel_range, centre + pixel_range + 1)]


def get_pv_prefix() -> str:
    """Return the PV prefix for the current instrument."""
    prefix = os.getenv("MYPVPREFIX")

    if prefix is None:
        raise OSError("MYPVPREFIX environment variable not available - please define")

    return prefix


class NamedReadableAndMovable(Readable[Any], NamedMovable[Any], Protocol):
    """Abstract class for type checking that an object is readable, named and movable."""


<<<<<<< HEAD
def polarisation(
=======
def calculate_polarisation(
>>>>>>> 4f35fb9d
    a: sc.Variable | sc.DataArray, b: sc.Variable | sc.DataArray
) -> sc.Variable | sc.DataArray:
    """Calculate polarisation value and propagate uncertainties.

    This function computes the polarisation given by the formula (a-b)/(a+b)
    and propagates the uncertainties associated with a and b.

    Args:
        a: scipp :external+scipp:py:obj:`Variable <scipp.Variable>`
            or :external+scipp:py:obj:`DataArray <scipp.DataArray>`
        b: scipp :external+scipp:py:obj:`Variable <scipp.Variable>`
            or :external+scipp:py:obj:`DataArray <scipp.DataArray>`

    Returns:
        polarisation, ``(a - b) / (a + b)``, as a scipp
        :external+scipp:py:obj:`Variable <scipp.Variable>`
        or :external+scipp:py:obj:`DataArray <scipp.DataArray>`

    On SANS instruments e.g. LARMOR, A and B correspond to intensity in different DAE
    periods (before/after switching a flipper) and the output is interpreted as a neutron
    polarisation ratio.

    On reflectometry instruments e.g. POLREF, the situation is the same as on LARMOR.

    On muon instruments, A and B correspond to measuring from forward/backward detector
    banks, and the output is interpreted as a muon asymmetry.

    """
    if a.unit != b.unit:
        raise ValueError("The units of a and b are not equivalent.")
    if a.sizes != b.sizes:
        raise ValueError("Dimensions/shape of a and b must match.")

    # This line allows for dims, units, and dtype to be handled by scipp
    polarisation_value = (a - b) / (a + b)

    variances_a = a.variances
    variances_b = b.variances
    values_a = a.values
    values_b = b.values

    # Calculate partial derivatives
    partial_a = 2 * values_b / (values_a + values_b) ** 2
    partial_b = -2 * values_a / (values_a + values_b) ** 2

    variance_return = (partial_a**2 * variances_a) + (partial_b**2 * variances_b)

    # Propagate uncertainties
    polarisation_value.variances = variance_return

    return polarisation_value<|MERGE_RESOLUTION|>--- conflicted
+++ resolved
@@ -11,17 +11,10 @@
 
 __all__ = [
     "NamedReadableAndMovable",
-<<<<<<< HEAD
-    "centred_pixel",
-    "get_pv_prefix",
-    "is_matplotlib_backend_qt",
-    "polarisation",
-=======
     "calculate_polarisation",
     "centred_pixel",
     "get_pv_prefix",
     "is_matplotlib_backend_qt",
->>>>>>> 4f35fb9d
 ]
 
 
@@ -59,11 +52,7 @@
     """Abstract class for type checking that an object is readable, named and movable."""
 
 
-<<<<<<< HEAD
-def polarisation(
-=======
 def calculate_polarisation(
->>>>>>> 4f35fb9d
     a: sc.Variable | sc.DataArray, b: sc.Variable | sc.DataArray
 ) -> sc.Variable | sc.DataArray:
     """Calculate polarisation value and propagate uncertainties.
