[build-system]
requires = ["setuptools", "setuptools_scm>=8"]
build-backend = "setuptools.build_meta"


[project]
name = "ibex-bluesky-core"  # REQUIRED, is the only field that cannot be marked as dynamic.
dynamic = ["version"]
description = "Core bluesky plan stubs & devices for use at ISIS"
readme = "README.md"
requires-python = ">=3.10"
license = {file = "LICENSE"}

authors = [
  {name = "ISIS Experiment Controls", email = "ISISExperimentControls@stfc.ac.uk" }
]
maintainers = [
  {name = "ISIS Experiment Controls", email = "ISISExperimentControls@stfc.ac.uk" }
]

# Classifiers help users find your project by categorizing it.
#
# For a list of valid classifiers, see https://pypi.org/classifiers/
classifiers = [
  # How mature is this project? Common values are
  #   3 - Alpha
  #   4 - Beta
  #   5 - Production/Stable
  "Development Status :: 3 - Alpha",
  "Intended Audience :: Developers",
  "License :: OSI Approved :: MIT License",

  # Specify the Python versions you support here. In particular, ensure
  # that you indicate you support Python 3. These classifiers are *not*
  # checked by "pip install". See instead "requires-python" key in this file.
  "Programming Language :: Python :: 3",
  "Programming Language :: Python :: 3.10",
  "Programming Language :: Python :: 3.11",
  "Programming Language :: Python :: 3.12",
  "Programming Language :: Python :: 3 :: Only",
]

dependencies = [
  "bluesky",
<<<<<<< HEAD
  "ophyd-async[ca]@git+https://github.com/bluesky/ophyd-async.git",
=======
  "ophyd-async[ca]",
  "matplotlib",
>>>>>>> 74006854
]

[project.optional-dependencies]
dev = [
  "ruff>=0.6",
  "pyright",
  "pytest",
  "pytest-asyncio",
  "pytest-cov",
  "pyqt6",  # For dev testing with matplotlib's qt backend.
]

[project.urls]
"Homepage" = "https://github.com/isiscomputinggroup/ibex_bluesky_core"
"Bug Reports" = "https://github.com/isiscomputinggroup/ibex_bluesky_core/issues"
"Source" = "https://github.com/isiscomputinggroup/ibex_bluesky_core"

[tool.pytest.ini_options]
testpaths = "tests"
asyncio_mode = "auto"
addopts = "--cov --cov-report=html -vv"

[tool.coverage.run]
branch = true
source = ["src"]
omit = [
  "src/ibex_bluesky_core/demo_plan.py"  # Demo code only
]

[tool.coverage.report]
fail_under = 100

[tool.coverage.html]
directory = "coverage_html_report"

[tool.pyright]
include = ["src", "tests"]
reportConstantRedefinition = true
reportDeprecated = true
reportInconsistentConstructor = true
reportMissingParameterType = true
reportMissingTypeArgument = true
reportUnnecessaryCast = true
reportUnnecessaryComparison = true
reportUnnecessaryContains = true
reportUnnecessaryIsInstance = true
reportUntypedBaseClass = true
reportUntypedClassDecorator = true
reportUntypedFunctionDecorator = true

[tool.setuptools_scm]<|MERGE_RESOLUTION|>--- conflicted
+++ resolved
@@ -42,12 +42,8 @@
 
 dependencies = [
   "bluesky",
-<<<<<<< HEAD
   "ophyd-async[ca]@git+https://github.com/bluesky/ophyd-async.git",
-=======
-  "ophyd-async[ca]",
   "matplotlib",
->>>>>>> 74006854
 ]
 
 [project.optional-dependencies]
