--- conflicted
+++ resolved
@@ -36,10 +36,7 @@
   "Programming Language :: Python :: 3.11",
   "Programming Language :: Python :: 3.12",
   "Programming Language :: Python :: 3.13",
-<<<<<<< HEAD
   "Programming Language :: Python :: 3.14",
-=======
->>>>>>> fad3f795
   "Programming Language :: Python :: 3 :: Only",
 ]
 
