# Fitting Callbacks

Similar to [`LivePlot`](../callbacks/plotting.md), [`ibex_bluesky_core`](ibex_bluesky_core) provides a thin wrapper around Bluesky's [`LiveFit`](ibex_bluesky_core.callbacks.LiveFit) class, enhancing it with additional functionality to better support real-time data fitting. This wrapper not only offers a wide selection of models to fit your data on, but also introduces guess generation for fit parameters. As new data points are acquired, the wrapper refines these guesses dynamically, improving the accuracy of the fit with each additional piece of data, allowing for more efficient and adaptive real-time fitting workflows.

In order to use the wrapper, import[`LiveFit`](ibex_bluesky_core.callbacks.LiveFit from [`ibex_bluesky_core`](ibex_bluesky_core) rather than 
`bluesky` directly:
```py
from ibex_bluesky_core.callbacks.fitting import LiveFit
```
.. note::
  that you do not *need* [`LivePlot`](ibex_bluesky_core.callbacks.LivePlot)  for [`LiveFit`](ibex_bluesky_core.callbacks.LiveFit) to work but it may be useful to know visaully how well the model fits to the raw data.

## Configuration

Below is a full example showing how to use standard `matplotlib` & `bluesky` functionality to apply fitting to a scan, using LivePlot and LiveFit. The fitting callback is set to expect data to take the form of a gaussian.
```py
import matplotlib.pyplot as plt
from ibex_bluesky_core.callbacks import LiveFit, LivePlot
from ibex_bluesky_core.fitting import Gaussian
from bluesky.callbacks import LiveFitPlot

# Create a new figure to plot onto.
plt.figure()
# Make a new set of axes on that figure
ax = plt.gca() 
# ax is shared by fit_callback and plot_callback 

plot_callback = LivePlot(y="y_signal", x="x_signal", ax=ax, yerr="yerr_signal")
fit_callback = LiveFit(Gaussian.fit(), y="y_signal", x="x_signal", yerr="yerr_signal", update_every=0.5)
# Using the yerr parameter allows you to use error bars.
# update_every = in seconds, how often to recompute the fit. If `None`, do not compute until the end. Default is 1.
fit_plot_callback = LiveFitPlot(fit_callback, ax=ax, color="r")
```

.. note::
  that the [`LiveFit`](ibex_bluesky_core.callbacks.LiveFit) callback doesn't directly do the plotting, it will return function parameters of the model its trying to fit to; a [`LiveFit`](ibex_bluesky_core.callbacks.LiveFit) object must be passed to `LiveFitPlot` which can then be subscribed to the `RunEngine`. See the [Bluesky Documentation](https://blueskyproject.io/bluesky/main/callbacks.html#livefitplot) for information on the various arguments that can be passed to the `LiveFitPlot` class.

Using the `yerr` argument allows you to pass uncertainties via a signal to LiveFit, so that the "weight" of each point influences the fit produced. By not providing a signal name you choose not to use uncertainties/weighting in the fitting calculation. Each weight is computed as `1/(standard deviation at point)` and is taken into account to determine how much a point affects the overall fit of the data. Same as the rest of [`LiveFit`](ibex_bluesky_core.callbacks.LiveFit), the fit will be updated after every new point collected now taking into account the weights of each point. Uncertainty data is collected from Bluesky event documents after each new point.

The `plot_callback` and `fit_plot_callback` objects can then be subscribed to the `RunEngine`, using the same methods as described in [`LivePlot`](../callbacks/plotting.md). See the following example using `@subs_decorator`:

```py
@subs_decorator(
    [
        fit_plot_callback,
        plot_callback
    ]
)

def plan() -> ... 
```

## Models

We support **standard fits** for the following trends in data. See [Standard Fits](./standard_fits.md) for more infomation on the behaviour of these fits.

| Trend | Class Name in [`fitting`](ibex_bluesky_core.fitting)          | Arguments | 
| ----- |---------------------------------------------------------------| ----------|
| Linear | [Linear](./standard_fits.md#linear)                           | None |
| Polynomial | [Polynomial](./standard_fits.md#polynomial)                   | Polynomial Degree (int) |
| Gaussian | [Gaussian](./standard_fits.md#gaussian)                       | None |
| Lorentzian | [Lorentzian](./standard_fits.md#lorentzian)                   | None |
| Damped Oscillator | [DampedOsc](./standard_fits.md#damped-oscillator-dampedosc)   | None |
| Slit Scan Fit | [SlitScan](./standard_fits.md#slit-scan-slitscan)             | None |
| Error Function | [ERF](./standard_fits.md#error-function-erf)                  | None |
| Complementary Error Function | [ERFC](./standard_fits.md/#complementary-error-function-erfc) | None |
| Top Hat | [TopHat](./standard_fits.md#top-hat-tophat)                   | None |
| Trapezoid | [Trapezoid](./standard_fits.md#trapezoid)                     | None |
| PeakStats (COM) **\*** | -                                                             | -

\* Native to Bluesky there is support for `PeakStats` which "computes peak statsitics after a run finishes." See [Bluesky docs](https://blueskyproject.io/bluesky/main/callbacks.html#peakstats) for more information on this. Similar to [`LiveFit`](ibex_bluesky_core.callbacks.LiveFit) and `LiveFitPLot`, `PeakStats` is a callback and must be passed to `PeakStatsPlot` to be plotted on a set of axes, which is subscribed to by the `RunEngine`.

-------

Each of the above fit classes has a `.fit()` which returns an object of type [`FitMethod`](ibex_bluesky_core.fitting.FitMethod). This tells [`LiveFit`](ibex_bluesky_core.callbacks.LiveFit) how to perform fitting on the data. [`FitMethod`](ibex_bluesky_core.fitting.FitMethod) is defined in `ibex_bluesky_core.fitting`.

There are *two* ways that you can choose how to fit a model to your data:

### Option 1: Use the standard fits
When only using the standard fits provided by [`ibex_bluesky_core`](ibex_bluesky_core), the following syntax can be used, replacing `[FIT]` with your chosen one from `ibex_bluesky_core.fitting`:

```py
from bluesky.callbacks import LiveFitPlot
from ibex_bluesky_core.fitting import [FIT]

# Pass [FIT].fit() to the first parameter of LiveFit
lf = LiveFit([FIT].fit(), y="y_signal", x="x_signal", update_every=0.5)

# Then subscribe to LiveFitPlot(lf, ...)
```

The `[FIT].fit()` function will pass the [`FitMethod`](ibex_bluesky_core.fitting.FitMethod) object straight to the [`LiveFit`](ibex_bluesky_core.callbacks.LiveFit) class.

.. note::
  that for the fits in the above table that require parameters, you will need to pass value(s) to their `.fit` method. For example Polynomial fitting:

```py
lf = LiveFit(Polynomial.fit(3),  y="y_signal", x="x_signal", update_every=0.5)
# For a polynomial of degree 3
```

### Option 2: Use custom fits

If you wish, you can define your own non-standard [`FitMethod`](ibex_bluesky_core.fitting.FitMethod) object. The [`FitMethod`](ibex_bluesky_core.fitting.FitMethod) class takes two function arguments as follows:

- `model` 
    - A function representing the behaviour of the model.
    - Returns the `y` value (`float`) at the given `x` value and model parameters.
- `guess` 
    - A function that must take two `np.array` arrays, representing `x` data and respective `y` data, of type `float` as arguments and must return a `dict` in the form `dict[str, lmfit.Parameter]`.
    - This will be called to guess the properties of the model, given the data already collected in the Bluesky run.

See the following example on how to define these.

```py
# Linear Fitting

import lmfit

def model(x: float, c1: float, c0: float) -> float:
    
    return c1 * x + c0 # y = mx + c

def guess(x: npt.NDArray[np.float64], y: npt.NDArray[np.float64]) -> dict[str, lmfit.Parameter]:

    # Linear regression calculation
    # x = set of x data
    # y = set of respective y data
    # x[n] makes a pair with y[n]
    
    numerator = sum(x * y) - sum(x) * sum(y)
    denominator = sum(x**2) - sum(x) ** 2

    c1 = numerator / denominator
    c0 = (sum(y) - c1 * sum(x)) / len(x)

    init_guess = {
        "c1": lmfit.Parameter("c1", c1), # gradient
        "c0": lmfit.Parameter("c0", c0), # y - intercept
    }

    return init_guess

fit_method = FitMethod(model, guess) 
#Pass the model and guess function to FitMethod

lf = LiveFit(fit_method, y="y_signal", x="x_signal", update_every=0.5)

# Then subscribe to LiveFitPlot(lf, ...)
```

.. note::
  that the parameters returned from the guess function must allocate to the arguments to the model function, ignoring the independant variable e.g `x` in this case. Array-like structures are not allowed. See the [lmfit documentation](https://lmfit.github.io/lmfit-py/parameters.html) for more information.

#### Option 2: Continued

Each `Fit` in `ibex_bluesky_core.callbacks.fitting` has a `.model()` and `.guess()`, which make up their fitting method. These are publically accessible class methods.

This means that aslong as the parameters returned from the guess function match to the arguments of the model function, you may mix and match user-made and standard, models and guess functions in the following manner:

```py
import lmfit
from ibex_bluesky_core.callbacks import LiveFit
from ibex_bluesky_core.fitting import FitMethod, Linear


def different_model(x: float, c1: float, c0: float) -> float:
    return c1 * x + c0 ** 2  # y = mx + (c ** 2)


fit_method = FitMethod(different_model, Linear.guess())
# Uses the user defined model and the standard Guessing. function for linear models

lf = LiveFit(fit_method, y="y_signal", x="x_signal", update_every=0.5)

# Then subscribe to LiveFitPlot(lf, ...)
```
... or the other way round ...

```py
import lmfit
from ibex_bluesky_core.callbacks import LiveFit
from ibex_bluesky_core.fitting import FitMethod, Linear


# This Guessing. function isn't very good because it's return values don't change on the data already collected in the Bluesky run
# It always guesses that the linear function is y = x

def different_guess(x: float, c1: float, c0: float) -> float:
    init_guess = {
      "c1": lmfit.Parameter("c1", 1),  # gradient
      "c0": lmfit.Parameter("c0", 0),  # y - intercept
    }
  
    return init_guess


fit_method = FitMethod(Linear.model(), different_guess)
# Uses the standard linear model and the user defined Guessing. function

lf = LiveFit(fit_method, y="y_signal", x="x_signal", update_every=0.5)

# Then subscribe to LiveFitPlot(lf, ...)
```

Or you can create a completely user-defined fitting method.

.. note::
  that for fits that require arguments, you will need to pass values to their respecitive `.model` and `.guess` functions. E.g for `Polynomial` fitting:

```py
fit_method = FitMethod(Polynomial.model(3), different_guess) # If using a custom guess function
lf = LiveFit(fit_method, ...)
```
See the [standard fits](#models) list above for standard fits which require parameters. It gets more complicated if you want to define your own custom model or guess which you want to pass parameters to. You will have to define a function that takes these parameters and returns the model / guess function with the subsituted values.

## Chained Fitting

[`ChainedLiveFit`](ibex_bluesky_core.callbacks.ChainedLiveFit) is a specialised callback that manages multiple LiveFit instances in a chain, where each fit's results inform the next fit's initial parameters. This is particularly useful when dealing with complex data sets where subsequent fits depend on the parameters obtained from previous fits.

This is useful for when you need to be careful with your curve fitting due to the presence of noisy data. It allows you to fit your widest (full) wavelength band first and then using its fit parameters as the initial guess of the parameters for the next fit

# Usage
<<<<<<< HEAD
To show how we expect this to be used we will use the PolarisingDae and wavelength bands to highlight the need for the carry over of fitting parameters. Below shows two wavelength bands, first bigger than the second, we will fit to the data in the first and carry it over to the data in the second to improve its, otherwise worse, fit. 

```python
# Needed for PolarisingDae
flipper = block_rw(float, "flipper") 
=======
To show how we expect this to be used we will use the PolarisingDae and wavelength bands to highlight the need for the carry over of fitting parameters. Below shows two wavelength bands, first bigger than the second, we will fit to the data in the first and carry it over to the data in the second to improve its, otherwise worse, fit.

```python
# Needed for PolarisingDae
flipper = block_rw(float, "flipper")
>>>>>>> 4f35fb9d
total_flight_path_length = sc.scalar(value=10, unit=sc.units.m)

x_axis = block_rw(float, "x_axis", write_config=BlockWriteConfig(settle_time_s=0.5))
wavelength_band_0 = sc.array(dims=["tof"], values=[0, 9999999999.0], unit=sc.units.angstrom, dtype="float64")
wavelength_band_1 = sc.array(dims=["tof"], values=[0.0, 0.07], unit=sc.units.angstrom, dtype="float64")

<<<<<<< HEAD
dae = polarising_dae(det_pixels=[1], frames=50, flipper=flipper, flipper_states=(0.0, 1.0), intervals=[wavelength_band_0, wavelength_band_1], total_flight_path_length=total_flight_path_length, monitor=2)

def plan() -> Generator[Msg, None, None]:
    
    fig, (ax1, ax2) = yield from call_qt_aware(plt.subplots, 2)
    chained_fit = ChainedLiveFit(method=Linear.fit(), y=[dae.reducer.wavelength_bands[0].polarisation.name, dae.reducer.wavelength_bands[1].polarisation.name], x=bob.name, ax=[ax1,ax2])
    
    # Subscribe chained_fit to RE and run do a scan for example
    # chained_fit.get_livefits()[-1].result will give you the fitting results for the last wavelength band
=======
dae = polarising_dae(det_pixels=[1], frames=50, flipper=flipper, flipper_states=(0.0, 1.0),
                     intervals=[wavelength_band_0, wavelength_band_1],
                     total_flight_path_length=total_flight_path_length, monitor=2)


def plan() -> Generator[Msg, None, None]:
  fig, (ax1, ax2) = yield from call_qt_aware(plt.subplots, 2)
  chained_fit = ChainedLiveFit(method=Linear.fit(), y=[dae.reducer.wavelength_bands[0].calculate_polarisation.name,
                                                       dae.reducer.wavelength_bands[1].calculate_polarisation.name],
                               x=bob.name, ax=[ax1, ax2])

  # Subscribe chained_fit to RE and run do a scan for example
  # chained_fit.get_livefits()[-1].result will give you the fitting results for the last wavelength band
>>>>>>> 4f35fb9d
```

- You are expected to pass in the list of signal names for each independent variable to `y` in order of how you want the subsequent fitting to go.
- You may also pass in a list of matplotlib axes, which will mean that LiveFitPlots are created per LiveFit, and it will plot the each respective fit to an axis. LiveFitPlots are not created if you do not pass `ax`.
- Similar to the `y` parameter, you may pass signal names which correspond to uncertainty values for each independent variable.

```{hint}
The method for fitting is the same across all independent variables.
```

```{note}
Parameter uncertainties are not carried over between fits 
```

```{important}
If a fit fails to converge, subsequent fits will use their default guess functions
```<|MERGE_RESOLUTION|>--- conflicted
+++ resolved
@@ -221,36 +221,17 @@
 This is useful for when you need to be careful with your curve fitting due to the presence of noisy data. It allows you to fit your widest (full) wavelength band first and then using its fit parameters as the initial guess of the parameters for the next fit
 
 # Usage
-<<<<<<< HEAD
-To show how we expect this to be used we will use the PolarisingDae and wavelength bands to highlight the need for the carry over of fitting parameters. Below shows two wavelength bands, first bigger than the second, we will fit to the data in the first and carry it over to the data in the second to improve its, otherwise worse, fit. 
-
-```python
-# Needed for PolarisingDae
-flipper = block_rw(float, "flipper") 
-=======
 To show how we expect this to be used we will use the PolarisingDae and wavelength bands to highlight the need for the carry over of fitting parameters. Below shows two wavelength bands, first bigger than the second, we will fit to the data in the first and carry it over to the data in the second to improve its, otherwise worse, fit.
 
 ```python
 # Needed for PolarisingDae
 flipper = block_rw(float, "flipper")
->>>>>>> 4f35fb9d
 total_flight_path_length = sc.scalar(value=10, unit=sc.units.m)
 
 x_axis = block_rw(float, "x_axis", write_config=BlockWriteConfig(settle_time_s=0.5))
 wavelength_band_0 = sc.array(dims=["tof"], values=[0, 9999999999.0], unit=sc.units.angstrom, dtype="float64")
 wavelength_band_1 = sc.array(dims=["tof"], values=[0.0, 0.07], unit=sc.units.angstrom, dtype="float64")
 
-<<<<<<< HEAD
-dae = polarising_dae(det_pixels=[1], frames=50, flipper=flipper, flipper_states=(0.0, 1.0), intervals=[wavelength_band_0, wavelength_band_1], total_flight_path_length=total_flight_path_length, monitor=2)
-
-def plan() -> Generator[Msg, None, None]:
-    
-    fig, (ax1, ax2) = yield from call_qt_aware(plt.subplots, 2)
-    chained_fit = ChainedLiveFit(method=Linear.fit(), y=[dae.reducer.wavelength_bands[0].polarisation.name, dae.reducer.wavelength_bands[1].polarisation.name], x=bob.name, ax=[ax1,ax2])
-    
-    # Subscribe chained_fit to RE and run do a scan for example
-    # chained_fit.get_livefits()[-1].result will give you the fitting results for the last wavelength band
-=======
 dae = polarising_dae(det_pixels=[1], frames=50, flipper=flipper, flipper_states=(0.0, 1.0),
                      intervals=[wavelength_band_0, wavelength_band_1],
                      total_flight_path_length=total_flight_path_length, monitor=2)
@@ -264,7 +245,6 @@
 
   # Subscribe chained_fit to RE and run do a scan for example
   # chained_fit.get_livefits()[-1].result will give you the fitting results for the last wavelength band
->>>>>>> 4f35fb9d
 ```
 
 - You are expected to pass in the list of signal names for each independent variable to `y` in order of how you want the subsequent fitting to go.
