# Configuration file for the Sphinx documentation builder.
#
# For the full list of built-in configuration values, see the documentation:
# https://www.sphinx-doc.org/en/master/usage/configuration.html

# -- Project information -----------------------------------------------------
# https://www.sphinx-doc.org/en/master/usage/configuration.html#project-information

import os
import sys

sys.path.insert(0, os.path.abspath("../src"))

project = "ibex_bluesky_core"
copyright = ""
author = "ISIS Experiment Controls"
release = "0.1"

# -- General configuration ---------------------------------------------------
# https://www.sphinx-doc.org/en/master/usage/configuration.html#general-configuration

nitpicky = True
nitpick_ignore_regex = [
    ("py:func", r"^(?!ibex_bluesky_core\.).*$"),
    ("py:class", r"^(?!ibex_bluesky_core\.).*$"),
    ("py:class", r"^.*\.T$"),
    ("py:obj", r"^.*\.T$"),
    ("py:class", r"^.*\.T.*_co$"),
    ("py:obj", r"^.*\.T.*_co$"),
]

myst_enable_extensions = ["dollarmath", "strikethrough", "colon_fence"]
suppress_warnings = ["myst.strikethrough"]

extensions = [
    "myst_parser",
    "sphinx.ext.autodoc",
    # and making summary tables at the top of API docs
    "sphinx.ext.autosummary",
    # This can parse google style docstrings
    "sphinx.ext.napoleon",
    # For linking to external sphinx documentation
    "sphinx.ext.intersphinx",
    # Add links to source code in API docs
    "sphinx.ext.viewcode",
]
napoleon_google_docstring = True
napoleon_numpy_docstring = False

templates_path = ["_templates"]
exclude_patterns = ["_build", "Thumbs.db", ".DS_Store"]

# -- Options for HTML output -------------------------------------------------
# https://www.sphinx-doc.org/en/master/usage/configuration.html#options-for-html-output

html_context = {
    "display_github": True,  # Integrate GitHub
    "github_user": "ISISComputingGroup",  # Username
    "github_repo": "ibex_bluesky_core",  # Repo name
    "github_version": "main",  # Version
    "conf_py_path": "/doc/",  # Path in the checkout to the docs root
}

html_theme = "sphinx_rtd_theme"
html_logo = "logo.svg"
html_theme_options = {
    "logo_only": False,
    "style_nav_header_background": "#343131",
}
html_favicon = "favicon.svg"

autoclass_content = "both"
myst_heading_anchors = 3
<<<<<<< HEAD

=======
>>>>>>> eb25f9ff
autodoc_preserve_defaults = True

intersphinx_mapping = {
    "python": ("https://docs.python.org/3", None),
    "bluesky": ("https://blueskyproject.io/bluesky/main/", None),
    "ophyd_async": ("https://blueskyproject.io/ophyd-async/main/", None),
    "event_model": ("https://blueskyproject.io/event-model/main/", None),
    "scipp": ("https://scipp.github.io/", None),
    "scippneutron": ("https://scipp.github.io/scippneutron/", None),
    "numpy": ("https://numpy.org/doc/stable/", None),
    "scipy": ("https://docs.scipy.org/doc/scipy/", None),
    "matplotlib": ("https://matplotlib.org", None),
    "lmfit": ("https://lmfit.github.io/lmfit-py/", None),
    "typing_extensions": ("https://typing-extensions.readthedocs.io/en/latest/", None),
}<|MERGE_RESOLUTION|>--- conflicted
+++ resolved
@@ -71,10 +71,6 @@
 
 autoclass_content = "both"
 myst_heading_anchors = 3
-<<<<<<< HEAD
-
-=======
->>>>>>> eb25f9ff
 autodoc_preserve_defaults = True
 
 intersphinx_mapping = {
