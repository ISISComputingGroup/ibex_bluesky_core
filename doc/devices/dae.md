--- conflicted
+++ resolved
@@ -295,18 +295,10 @@
 
 If you don't specify either of these options, they will default to summing over the entire spectrum.
 
-<<<<<<< HEAD
 ### Polarisation/Asymmetry
 
-Polarisation refers to the property of transverse waves which specifies the geometrical orientation of the 
-oscillations. 
-
-The Polarisation function provided will calculate the Polarisation between two values, A and B, which 
-=======
-### Polarization/Asymmetry
-
 ibex_bluesky_core provides a helper method,
-{py:obj}`ibex_bluesky_core.devices.simpledae.polarization`, for calculating the quantity (a-b)/(a+b). This quantity is used, for example, in neutron polarization measurements, and in calculating asymmetry for muon measurements.
+{py:obj}`ibex_bluesky_core.utils.polarisation`, for calculating the quantity (a-b)/(a+b). This quantity is used, for example, in neutron polarisation measurements, and in calculating asymmetry for muon measurements.
 
 For this expression, scipp's default uncertainty propagation rules cannot be used as the uncertainties on (a-b) are correlated with those of (a+b) in the division step - but scipp assumes uncorrelated data. This helper method calculates the uncertainties following linear error propagation theory, using the partial derivatives of the above expression.
 
@@ -322,8 +314,7 @@
 $ Variance = (\frac{\delta}{\delta a}^2 * variance_a) + (\frac{\delta}{\delta b}^2 * variance_b)  $ 
 
 
-The polarization funtion provided will calculate the polarization between two values, A and B, which 
->>>>>>> 240ba516
+The polarisation funtion provided will calculate the polarization between two values, A and B, which 
 have different definitions based on the instrument context.
 
 Instrument-Specific Interpretations
@@ -337,13 +328,10 @@
 Muon Instruments
 A and B refer to Measurements from different detector banks.
 
-<<<<<<< HEAD
 {py:obj}`ibex_bluesky_core.utils.polarisation`
 
-See [`DualRunDae`](#DualRunDae) and [`PolarisationReducer`](#PolarisationReducer) for how this is integrated into DAE behaviour. 
-
-=======
->>>>>>> 240ba516
+See [`PolarisationReducer`](#PolarisationReducer) for how this is integrated into DAE behaviour. 
+
 ## Waiters
 
 A [`waiter`](ibex_bluesky_core.devices.simpledae.Waiter) defines an arbitrary strategy for how long to count at each point.
