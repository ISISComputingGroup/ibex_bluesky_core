--- conflicted
+++ resolved
@@ -15,14 +15,11 @@
     PeriodGoodFramesNormalizer,
     PeriodSpecIntegralsReducer,
     ScalarNormalizer,
-<<<<<<< HEAD
-    polarization,
-=======
     SimpleDae,
->>>>>>> 5c9b8e67
     tof_bounded_spectra,
     wavelength_bounded_spectra,
 )
+from ibex_bluesky_core.devices.simpledae._reducers import polarization
 
 
 @pytest.fixture
@@ -968,7 +965,6 @@
         )
 
 
-<<<<<<< HEAD
 # Polarization
 @pytest.mark.parametrize(
     ("a", "b", "variance_a", "variance_b", "expected_value", "expected_uncertainty"),
@@ -1046,8 +1042,6 @@
         polarization(var_a, var_b)
 
 
-# test cases uncert = 0
-=======
 @pytest.mark.parametrize(
     ("current_period", "mon_integrals", "det_integrals"),
     [
@@ -1120,5 +1114,4 @@
     assert reducer.det_integrals in reducer.additional_readable_signals(simpledae)
 
     np.testing.assert_equal(reducer.detectors, np.array([]))
-    np.testing.assert_equal(reducer.monitors, np.array([]))
->>>>>>> 5c9b8e67
+    np.testing.assert_equal(reducer.monitors, np.array([]))