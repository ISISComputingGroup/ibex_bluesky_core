--- conflicted
+++ resolved
@@ -654,7 +654,287 @@
     assert monitor_normalizer.det_counts_stddev in readables
     assert monitor_normalizer.mon_counts_stddev in readables
 
-<<<<<<< HEAD
+
+async def test_monitor_normalizer_det_sum_normal_mon_sum_tof_bound_(  # 1, 2
+    simpledae: SimpleDae,
+    monitor_normalizer_zero_to_one_half_det_norm_mon_tof: MonitorNormalizer,
+    spectra_bins_easy_to_test: sc.DataArray,
+):
+    monitor_normalizer_zero_to_one_half_det_norm_mon_tof.detectors[
+        1
+    ].read_spectrum_dataarray = AsyncMock(return_value=spectra_bins_easy_to_test)
+
+    monitor_normalizer_zero_to_one_half_det_norm_mon_tof.monitors[
+        2
+    ].read_spectrum_dataarray = AsyncMock(return_value=spectra_bins_easy_to_test)
+
+    await monitor_normalizer_zero_to_one_half_det_norm_mon_tof.reduce_data(simpledae)
+
+    det_counts = await monitor_normalizer_zero_to_one_half_det_norm_mon_tof.det_counts.get_value()
+    mon_counts = await monitor_normalizer_zero_to_one_half_det_norm_mon_tof.mon_counts.get_value()
+    intensity = await monitor_normalizer_zero_to_one_half_det_norm_mon_tof.intensity.get_value()
+
+    assert det_counts == 9000.0  # 1 + 2 + 3 + 2 + 1 from detector = 9
+    assert mon_counts == 500.0  # 1k / 2 = 500 from monitor
+    assert intensity == pytest.approx(9000.0 / 500.0)
+
+
+# test_monitor_normalizer_det_sum_normal_mon_sum_wavelength 1, 3
+async def test_monitor_normalizer_det_sum_normal_mon_sum_wavelenth(  # 1, 3
+    simpledae: SimpleDae,
+    monitor_normalizer_det_normal_mon_wavelenth: MonitorNormalizer,
+    spectra_bins_easy_to_test: sc.DataArray,
+    spectra_bins_tof_convert_to_wavelength_easy: sc.DataArray,
+):
+    monitor_normalizer_det_normal_mon_wavelenth.detectors[1].read_spectrum_dataarray = AsyncMock(
+        return_value=spectra_bins_easy_to_test
+    )
+
+    monitor_normalizer_det_normal_mon_wavelenth.monitors[2].read_spectrum_dataarray = AsyncMock(
+        return_value=spectra_bins_tof_convert_to_wavelength_easy
+    )
+
+    await monitor_normalizer_det_normal_mon_wavelenth.reduce_data(simpledae)
+
+    det_counts = await monitor_normalizer_det_normal_mon_wavelenth.det_counts.get_value()
+    mon_counts = await monitor_normalizer_det_normal_mon_wavelenth.mon_counts.get_value()
+    intensity = await monitor_normalizer_det_normal_mon_wavelenth.intensity.get_value()
+
+    assert det_counts == 9000.0  # 1 + 2 + 3 + 2 + 1 from detector = 9
+    assert mon_counts == pytest.approx(5675.097)  # angstrom rebinning from monitor
+    assert intensity == pytest.approx(9000.0 / 5675.097)
+
+
+async def test_monitor_normalizer_det_sum_tof_bound_mon_sum_normal(  # 2, 1
+    simpledae: SimpleDae,
+    monitor_normalizer_zero_to_one_half_det_tof_mon_normal: MonitorNormalizer,
+    spectra_bins_easy_to_test: sc.DataArray,
+):
+    monitor_normalizer_zero_to_one_half_det_tof_mon_normal.detectors[
+        1
+    ].read_spectrum_dataarray = AsyncMock(return_value=spectra_bins_easy_to_test)
+
+    monitor_normalizer_zero_to_one_half_det_tof_mon_normal.monitors[
+        2
+    ].read_spectrum_dataarray = AsyncMock(return_value=spectra_bins_easy_to_test)
+
+    await monitor_normalizer_zero_to_one_half_det_tof_mon_normal.reduce_data(simpledae)
+
+    det_counts = await monitor_normalizer_zero_to_one_half_det_tof_mon_normal.det_counts.get_value()
+    mon_counts = await monitor_normalizer_zero_to_one_half_det_tof_mon_normal.mon_counts.get_value()
+    intensity = await monitor_normalizer_zero_to_one_half_det_tof_mon_normal.intensity.get_value()
+
+    assert det_counts == 500  # 1/2 * 1000 from detector = 500
+    assert mon_counts == 9000.0  # 1 + 2 + 3 + 2 + 1 from monitor = 9000
+    assert intensity == pytest.approx(500 / 9000.0)
+
+
+async def test_monitor_normalizer_det_and_mon_summer_tof_bounded(  # 2, 2
+    simpledae: SimpleDae,
+    monitor_normalizer_tof_bounded_one_to_three: MonitorNormalizer,
+    spectra_bins_easy_to_test: sc.DataArray,
+):
+    monitor_normalizer_tof_bounded_one_to_three.detectors[1].read_spectrum_dataarray = AsyncMock(
+        return_value=spectra_bins_easy_to_test
+    )
+
+    monitor_normalizer_tof_bounded_one_to_three.monitors[2].read_spectrum_dataarray = AsyncMock(
+        return_value=spectra_bins_easy_to_test
+    )
+
+    await monitor_normalizer_tof_bounded_one_to_three.reduce_data(simpledae)
+
+    det_counts = await monitor_normalizer_tof_bounded_one_to_three.det_counts.get_value()
+    mon_counts = await monitor_normalizer_tof_bounded_one_to_three.mon_counts.get_value()
+    intensity = await monitor_normalizer_tof_bounded_one_to_three.intensity.get_value()
+
+    assert det_counts == 6000.0  # 1 + 2 + 3 from detector = 6
+    assert mon_counts == 6000.0  # 1 + 2 + 3 from monitor = 6
+    assert intensity == pytest.approx(1.0)
+
+
+async def test_monitor_normalizer_det_mon_summer_tof_bounded_zero_to_one_half(  # 2, 2
+    simpledae: SimpleDae, monitor_normalizer_tof_bounded_zero_to_one_half: MonitorNormalizer
+):
+    monitor_normalizer_tof_bounded_zero_to_one_half.detectors[
+        1
+    ].read_spectrum_dataarray = AsyncMock(
+        return_value=sc.DataArray(
+            data=sc.Variable(
+                dims=["tof"],
+                values=[1000.0, 2000.0, 3000.0],
+                variances=[1000.0, 2000.0, 3000.0],
+                unit=sc.units.counts,
+                dtype="float64",
+            ),
+            coords={
+                "tof": sc.array(
+                    dims=["tof"], values=[0, 1, 2, 3], unit=sc.units.us, dtype="float64"
+                )
+            },
+        )
+    )
+    monitor_normalizer_tof_bounded_zero_to_one_half.monitors[2].read_spectrum_dataarray = AsyncMock(
+        return_value=sc.DataArray(
+            data=sc.Variable(
+                dims=["tof"],
+                values=[4000.0, 5000.0, 6000.0],
+                variances=[4000.0, 5000.0, 6000.0],
+                unit=sc.units.counts,
+                dtype="float64",
+            ),
+            coords={
+                "tof": sc.array(
+                    dims=["tof"], values=[0, 1, 2, 3], unit=sc.units.us, dtype="float64"
+                )
+            },
+        )
+    )
+
+    await monitor_normalizer_tof_bounded_zero_to_one_half.reduce_data(simpledae)
+
+    det_counts = await monitor_normalizer_tof_bounded_zero_to_one_half.det_counts.get_value()
+    mon_counts = await monitor_normalizer_tof_bounded_zero_to_one_half.mon_counts.get_value()
+    intensity = await monitor_normalizer_tof_bounded_zero_to_one_half.intensity.get_value()
+
+    assert det_counts == 500  # 500 from first detector
+    assert mon_counts == 2000  # 2000 half of monitor first bin
+    assert intensity == pytest.approx(0.25)  # 500 / 2000
+
+
+# test_monitor_normalizer_det_sum_tof_bound_mon_sum_wavelength 2, 3
+async def test_monitor_normalizer_det_sum_tof_mon_sum_wavelength(  # 2, 3
+    simpledae: SimpleDae,
+    monitor_normalizer_det_tof_mon_wavelenth: MonitorNormalizer,
+    spectra_bins_easy_to_test: sc.DataArray,
+    spectra_bins_tof_convert_to_wavelength_easy: sc.DataArray,
+):
+    monitor_normalizer_det_tof_mon_wavelenth.detectors[1].read_spectrum_dataarray = AsyncMock(
+        return_value=spectra_bins_easy_to_test
+    )
+
+    monitor_normalizer_det_tof_mon_wavelenth.monitors[2].read_spectrum_dataarray = AsyncMock(
+        return_value=spectra_bins_tof_convert_to_wavelength_easy
+    )
+
+    await monitor_normalizer_det_tof_mon_wavelenth.reduce_data(simpledae)
+
+    det_counts = await monitor_normalizer_det_tof_mon_wavelenth.det_counts.get_value()
+    mon_counts = await monitor_normalizer_det_tof_mon_wavelenth.mon_counts.get_value()
+    intensity = await monitor_normalizer_det_tof_mon_wavelenth.intensity.get_value()
+
+    assert det_counts == 500.0  # 1/2 * 1000 from detector = 1000
+    assert mon_counts == pytest.approx(5675.097)  # angstrom rebinning from monitor
+    assert intensity == pytest.approx(500 / 5675.097)
+
+
+# test_monitor_normalizer_det_sum_wavelength_mon_sum_normal 3, 1
+async def test_monitor_normalizer_det_sum_wavelength_mon_sum_normal(  # 3, 1
+    simpledae: SimpleDae,
+    monitor_normalizer_det_wavelength_mon_normal: MonitorNormalizer,
+    spectra_bins_easy_to_test: sc.DataArray,
+    spectra_bins_tof_convert_to_wavelength_easy: sc.DataArray,
+):
+    monitor_normalizer_det_wavelength_mon_normal.detectors[1].read_spectrum_dataarray = AsyncMock(
+        return_value=spectra_bins_tof_convert_to_wavelength_easy
+    )
+
+    monitor_normalizer_det_wavelength_mon_normal.monitors[2].read_spectrum_dataarray = AsyncMock(
+        return_value=spectra_bins_easy_to_test
+    )
+
+    await monitor_normalizer_det_wavelength_mon_normal.reduce_data(simpledae)
+
+    det_counts = await monitor_normalizer_det_wavelength_mon_normal.det_counts.get_value()
+    mon_counts = await monitor_normalizer_det_wavelength_mon_normal.mon_counts.get_value()
+    intensity = await monitor_normalizer_det_wavelength_mon_normal.intensity.get_value()
+
+    assert det_counts == pytest.approx(5675.097)  # 1 + 2 + 3 + 2 + 1 from detector = 9
+    assert mon_counts == 9000.0  # angstrom rebinning from monitor
+    assert intensity == pytest.approx(5675.097 / 9000.0)
+
+
+# test_monitor_normalizer_det_sum_wavelength_mon_sum_tof_bound 3, 2
+async def test_monitor_normalizer_det_sum_wavelength_mon_sum_tof(  # 3, 2
+    simpledae: SimpleDae,
+    monitor_normalizer_det_wavelength_mon_tof: MonitorNormalizer,
+    spectra_bins_easy_to_test: sc.DataArray,
+    spectra_bins_tof_convert_to_wavelength_easy: sc.DataArray,
+):
+    monitor_normalizer_det_wavelength_mon_tof.detectors[1].read_spectrum_dataarray = AsyncMock(
+        return_value=spectra_bins_tof_convert_to_wavelength_easy
+    )
+
+    monitor_normalizer_det_wavelength_mon_tof.monitors[2].read_spectrum_dataarray = AsyncMock(
+        return_value=spectra_bins_easy_to_test
+    )
+
+    await monitor_normalizer_det_wavelength_mon_tof.reduce_data(simpledae)
+
+    det_counts = await monitor_normalizer_det_wavelength_mon_tof.det_counts.get_value()
+    mon_counts = await monitor_normalizer_det_wavelength_mon_tof.mon_counts.get_value()
+    intensity = await monitor_normalizer_det_wavelength_mon_tof.intensity.get_value()
+
+    assert det_counts == pytest.approx(5675.097)  # angstrom from detector = 9
+    assert mon_counts == 500.0  # tof rebinning from monitor
+    assert intensity == pytest.approx(5675.097 / 500.0)
+
+
+# test_monitor_normalizer_det_sum_wavelength_mon_sum_wavelength 3, 3
+async def test_monitor_normalizer_det_sum_wavelength_mon_sum_wavelength(  # 3, 3
+    simpledae: SimpleDae,
+    monitor_normalizer_det_wavelength_mon_wavelength: MonitorNormalizer,
+    spectra_bins_tof_convert_to_wavelength_easy: sc.DataArray,
+    spectra_bins_tof_convert_to_wavelength_easy_copy: sc.DataArray,
+):
+    monitor_normalizer_det_wavelength_mon_wavelength.detectors[
+        1
+    ].read_spectrum_dataarray = AsyncMock(return_value=spectra_bins_tof_convert_to_wavelength_easy)
+
+    monitor_normalizer_det_wavelength_mon_wavelength.monitors[
+        2
+    ].read_spectrum_dataarray = AsyncMock(
+        return_value=spectra_bins_tof_convert_to_wavelength_easy_copy
+    )
+
+    await monitor_normalizer_det_wavelength_mon_wavelength.reduce_data(simpledae)
+
+    det_counts = await monitor_normalizer_det_wavelength_mon_wavelength.det_counts.get_value()
+    mon_counts = await monitor_normalizer_det_wavelength_mon_wavelength.mon_counts.get_value()
+    intensity = await monitor_normalizer_det_wavelength_mon_wavelength.intensity.get_value()
+
+    assert det_counts == pytest.approx(5675.097)  # angstrom from detector = 9
+    assert mon_counts == pytest.approx(1750.057)  # tof rebinning from monitor
+    assert intensity == pytest.approx(5675.097 / 1750.057)
+
+
+@pytest.mark.parametrize("data", [[], [0.0], [0.1, 0.2, 0.3]])
+def test_tof_bounded_spectra_bounds_missing_or_too_many(data: list[float]):
+    with pytest.raises(expected_exception=ValueError, match="Should contain lower and upper bound"):
+        tof_bounded_spectra(sc.array(dims=["tof"], values=data, unit=sc.units.us))
+
+
+def test_tof_bounded_spectra_missing_tof_in_bounds_dims():
+    with pytest.raises(expected_exception=ValueError, match="Should contain tof dims"):
+        tof_bounded_spectra(sc.array(dims=[""], values=[0], unit=sc.units.us))
+
+
+def test_wavelength_bounded_spectra_missing_tof_in_bounds_dims():
+    with pytest.raises(expected_exception=ValueError, match="Should contain tof dims"):
+        wavelength_bounded_spectra(
+            bounds=sc.array(dims=[""], values=[0], unit=sc.units.us),
+            total_flight_path_length=sc.scalar(value=0),
+        )
+
+
+@pytest.mark.parametrize("data", [[], [0.0], [0.1, 0.2, 0.3]])
+def test_wavelength_bounded_spectra_bounds_missing_or_too_many(data: list[float]):
+    with pytest.raises(expected_exception=ValueError, match="Should contain lower and upper bound"):
+        wavelength_bounded_spectra(
+            bounds=sc.array(dims=["tof"], values=data, unit=sc.units.us),
+            total_flight_path_length=sc.scalar(value=100, unit=sc.units.m),
+        )
+
 # Polarization
 
 def test_polarization_function_calculates_accurately():
@@ -667,286 +947,4 @@
         
         # Case 3: Case with larger values and different uncertainty magnitudes
         (100.0, 60.0, 1.0, 2.0, 0.25, 0.0884)
-    ])
-=======
-
-async def test_monitor_normalizer_det_sum_normal_mon_sum_tof_bound_(  # 1, 2
-    simpledae: SimpleDae,
-    monitor_normalizer_zero_to_one_half_det_norm_mon_tof: MonitorNormalizer,
-    spectra_bins_easy_to_test: sc.DataArray,
-):
-    monitor_normalizer_zero_to_one_half_det_norm_mon_tof.detectors[
-        1
-    ].read_spectrum_dataarray = AsyncMock(return_value=spectra_bins_easy_to_test)
-
-    monitor_normalizer_zero_to_one_half_det_norm_mon_tof.monitors[
-        2
-    ].read_spectrum_dataarray = AsyncMock(return_value=spectra_bins_easy_to_test)
-
-    await monitor_normalizer_zero_to_one_half_det_norm_mon_tof.reduce_data(simpledae)
-
-    det_counts = await monitor_normalizer_zero_to_one_half_det_norm_mon_tof.det_counts.get_value()
-    mon_counts = await monitor_normalizer_zero_to_one_half_det_norm_mon_tof.mon_counts.get_value()
-    intensity = await monitor_normalizer_zero_to_one_half_det_norm_mon_tof.intensity.get_value()
-
-    assert det_counts == 9000.0  # 1 + 2 + 3 + 2 + 1 from detector = 9
-    assert mon_counts == 500.0  # 1k / 2 = 500 from monitor
-    assert intensity == pytest.approx(9000.0 / 500.0)
-
-
-# test_monitor_normalizer_det_sum_normal_mon_sum_wavelength 1, 3
-async def test_monitor_normalizer_det_sum_normal_mon_sum_wavelenth(  # 1, 3
-    simpledae: SimpleDae,
-    monitor_normalizer_det_normal_mon_wavelenth: MonitorNormalizer,
-    spectra_bins_easy_to_test: sc.DataArray,
-    spectra_bins_tof_convert_to_wavelength_easy: sc.DataArray,
-):
-    monitor_normalizer_det_normal_mon_wavelenth.detectors[1].read_spectrum_dataarray = AsyncMock(
-        return_value=spectra_bins_easy_to_test
-    )
-
-    monitor_normalizer_det_normal_mon_wavelenth.monitors[2].read_spectrum_dataarray = AsyncMock(
-        return_value=spectra_bins_tof_convert_to_wavelength_easy
-    )
-
-    await monitor_normalizer_det_normal_mon_wavelenth.reduce_data(simpledae)
-
-    det_counts = await monitor_normalizer_det_normal_mon_wavelenth.det_counts.get_value()
-    mon_counts = await monitor_normalizer_det_normal_mon_wavelenth.mon_counts.get_value()
-    intensity = await monitor_normalizer_det_normal_mon_wavelenth.intensity.get_value()
-
-    assert det_counts == 9000.0  # 1 + 2 + 3 + 2 + 1 from detector = 9
-    assert mon_counts == pytest.approx(5675.097)  # angstrom rebinning from monitor
-    assert intensity == pytest.approx(9000.0 / 5675.097)
-
-
-async def test_monitor_normalizer_det_sum_tof_bound_mon_sum_normal(  # 2, 1
-    simpledae: SimpleDae,
-    monitor_normalizer_zero_to_one_half_det_tof_mon_normal: MonitorNormalizer,
-    spectra_bins_easy_to_test: sc.DataArray,
-):
-    monitor_normalizer_zero_to_one_half_det_tof_mon_normal.detectors[
-        1
-    ].read_spectrum_dataarray = AsyncMock(return_value=spectra_bins_easy_to_test)
-
-    monitor_normalizer_zero_to_one_half_det_tof_mon_normal.monitors[
-        2
-    ].read_spectrum_dataarray = AsyncMock(return_value=spectra_bins_easy_to_test)
-
-    await monitor_normalizer_zero_to_one_half_det_tof_mon_normal.reduce_data(simpledae)
-
-    det_counts = await monitor_normalizer_zero_to_one_half_det_tof_mon_normal.det_counts.get_value()
-    mon_counts = await monitor_normalizer_zero_to_one_half_det_tof_mon_normal.mon_counts.get_value()
-    intensity = await monitor_normalizer_zero_to_one_half_det_tof_mon_normal.intensity.get_value()
-
-    assert det_counts == 500  # 1/2 * 1000 from detector = 500
-    assert mon_counts == 9000.0  # 1 + 2 + 3 + 2 + 1 from monitor = 9000
-    assert intensity == pytest.approx(500 / 9000.0)
-
-
-async def test_monitor_normalizer_det_and_mon_summer_tof_bounded(  # 2, 2
-    simpledae: SimpleDae,
-    monitor_normalizer_tof_bounded_one_to_three: MonitorNormalizer,
-    spectra_bins_easy_to_test: sc.DataArray,
-):
-    monitor_normalizer_tof_bounded_one_to_three.detectors[1].read_spectrum_dataarray = AsyncMock(
-        return_value=spectra_bins_easy_to_test
-    )
-
-    monitor_normalizer_tof_bounded_one_to_three.monitors[2].read_spectrum_dataarray = AsyncMock(
-        return_value=spectra_bins_easy_to_test
-    )
-
-    await monitor_normalizer_tof_bounded_one_to_three.reduce_data(simpledae)
-
-    det_counts = await monitor_normalizer_tof_bounded_one_to_three.det_counts.get_value()
-    mon_counts = await monitor_normalizer_tof_bounded_one_to_three.mon_counts.get_value()
-    intensity = await monitor_normalizer_tof_bounded_one_to_three.intensity.get_value()
-
-    assert det_counts == 6000.0  # 1 + 2 + 3 from detector = 6
-    assert mon_counts == 6000.0  # 1 + 2 + 3 from monitor = 6
-    assert intensity == pytest.approx(1.0)
-
-
-async def test_monitor_normalizer_det_mon_summer_tof_bounded_zero_to_one_half(  # 2, 2
-    simpledae: SimpleDae, monitor_normalizer_tof_bounded_zero_to_one_half: MonitorNormalizer
-):
-    monitor_normalizer_tof_bounded_zero_to_one_half.detectors[
-        1
-    ].read_spectrum_dataarray = AsyncMock(
-        return_value=sc.DataArray(
-            data=sc.Variable(
-                dims=["tof"],
-                values=[1000.0, 2000.0, 3000.0],
-                variances=[1000.0, 2000.0, 3000.0],
-                unit=sc.units.counts,
-                dtype="float64",
-            ),
-            coords={
-                "tof": sc.array(
-                    dims=["tof"], values=[0, 1, 2, 3], unit=sc.units.us, dtype="float64"
-                )
-            },
-        )
-    )
-    monitor_normalizer_tof_bounded_zero_to_one_half.monitors[2].read_spectrum_dataarray = AsyncMock(
-        return_value=sc.DataArray(
-            data=sc.Variable(
-                dims=["tof"],
-                values=[4000.0, 5000.0, 6000.0],
-                variances=[4000.0, 5000.0, 6000.0],
-                unit=sc.units.counts,
-                dtype="float64",
-            ),
-            coords={
-                "tof": sc.array(
-                    dims=["tof"], values=[0, 1, 2, 3], unit=sc.units.us, dtype="float64"
-                )
-            },
-        )
-    )
-
-    await monitor_normalizer_tof_bounded_zero_to_one_half.reduce_data(simpledae)
-
-    det_counts = await monitor_normalizer_tof_bounded_zero_to_one_half.det_counts.get_value()
-    mon_counts = await monitor_normalizer_tof_bounded_zero_to_one_half.mon_counts.get_value()
-    intensity = await monitor_normalizer_tof_bounded_zero_to_one_half.intensity.get_value()
-
-    assert det_counts == 500  # 500 from first detector
-    assert mon_counts == 2000  # 2000 half of monitor first bin
-    assert intensity == pytest.approx(0.25)  # 500 / 2000
-
-
-# test_monitor_normalizer_det_sum_tof_bound_mon_sum_wavelength 2, 3
-async def test_monitor_normalizer_det_sum_tof_mon_sum_wavelength(  # 2, 3
-    simpledae: SimpleDae,
-    monitor_normalizer_det_tof_mon_wavelenth: MonitorNormalizer,
-    spectra_bins_easy_to_test: sc.DataArray,
-    spectra_bins_tof_convert_to_wavelength_easy: sc.DataArray,
-):
-    monitor_normalizer_det_tof_mon_wavelenth.detectors[1].read_spectrum_dataarray = AsyncMock(
-        return_value=spectra_bins_easy_to_test
-    )
-
-    monitor_normalizer_det_tof_mon_wavelenth.monitors[2].read_spectrum_dataarray = AsyncMock(
-        return_value=spectra_bins_tof_convert_to_wavelength_easy
-    )
-
-    await monitor_normalizer_det_tof_mon_wavelenth.reduce_data(simpledae)
-
-    det_counts = await monitor_normalizer_det_tof_mon_wavelenth.det_counts.get_value()
-    mon_counts = await monitor_normalizer_det_tof_mon_wavelenth.mon_counts.get_value()
-    intensity = await monitor_normalizer_det_tof_mon_wavelenth.intensity.get_value()
-
-    assert det_counts == 500.0  # 1/2 * 1000 from detector = 1000
-    assert mon_counts == pytest.approx(5675.097)  # angstrom rebinning from monitor
-    assert intensity == pytest.approx(500 / 5675.097)
-
-
-# test_monitor_normalizer_det_sum_wavelength_mon_sum_normal 3, 1
-async def test_monitor_normalizer_det_sum_wavelength_mon_sum_normal(  # 3, 1
-    simpledae: SimpleDae,
-    monitor_normalizer_det_wavelength_mon_normal: MonitorNormalizer,
-    spectra_bins_easy_to_test: sc.DataArray,
-    spectra_bins_tof_convert_to_wavelength_easy: sc.DataArray,
-):
-    monitor_normalizer_det_wavelength_mon_normal.detectors[1].read_spectrum_dataarray = AsyncMock(
-        return_value=spectra_bins_tof_convert_to_wavelength_easy
-    )
-
-    monitor_normalizer_det_wavelength_mon_normal.monitors[2].read_spectrum_dataarray = AsyncMock(
-        return_value=spectra_bins_easy_to_test
-    )
-
-    await monitor_normalizer_det_wavelength_mon_normal.reduce_data(simpledae)
-
-    det_counts = await monitor_normalizer_det_wavelength_mon_normal.det_counts.get_value()
-    mon_counts = await monitor_normalizer_det_wavelength_mon_normal.mon_counts.get_value()
-    intensity = await monitor_normalizer_det_wavelength_mon_normal.intensity.get_value()
-
-    assert det_counts == pytest.approx(5675.097)  # 1 + 2 + 3 + 2 + 1 from detector = 9
-    assert mon_counts == 9000.0  # angstrom rebinning from monitor
-    assert intensity == pytest.approx(5675.097 / 9000.0)
-
-
-# test_monitor_normalizer_det_sum_wavelength_mon_sum_tof_bound 3, 2
-async def test_monitor_normalizer_det_sum_wavelength_mon_sum_tof(  # 3, 2
-    simpledae: SimpleDae,
-    monitor_normalizer_det_wavelength_mon_tof: MonitorNormalizer,
-    spectra_bins_easy_to_test: sc.DataArray,
-    spectra_bins_tof_convert_to_wavelength_easy: sc.DataArray,
-):
-    monitor_normalizer_det_wavelength_mon_tof.detectors[1].read_spectrum_dataarray = AsyncMock(
-        return_value=spectra_bins_tof_convert_to_wavelength_easy
-    )
-
-    monitor_normalizer_det_wavelength_mon_tof.monitors[2].read_spectrum_dataarray = AsyncMock(
-        return_value=spectra_bins_easy_to_test
-    )
-
-    await monitor_normalizer_det_wavelength_mon_tof.reduce_data(simpledae)
-
-    det_counts = await monitor_normalizer_det_wavelength_mon_tof.det_counts.get_value()
-    mon_counts = await monitor_normalizer_det_wavelength_mon_tof.mon_counts.get_value()
-    intensity = await monitor_normalizer_det_wavelength_mon_tof.intensity.get_value()
-
-    assert det_counts == pytest.approx(5675.097)  # angstrom from detector = 9
-    assert mon_counts == 500.0  # tof rebinning from monitor
-    assert intensity == pytest.approx(5675.097 / 500.0)
-
-
-# test_monitor_normalizer_det_sum_wavelength_mon_sum_wavelength 3, 3
-async def test_monitor_normalizer_det_sum_wavelength_mon_sum_wavelength(  # 3, 3
-    simpledae: SimpleDae,
-    monitor_normalizer_det_wavelength_mon_wavelength: MonitorNormalizer,
-    spectra_bins_tof_convert_to_wavelength_easy: sc.DataArray,
-    spectra_bins_tof_convert_to_wavelength_easy_copy: sc.DataArray,
-):
-    monitor_normalizer_det_wavelength_mon_wavelength.detectors[
-        1
-    ].read_spectrum_dataarray = AsyncMock(return_value=spectra_bins_tof_convert_to_wavelength_easy)
-
-    monitor_normalizer_det_wavelength_mon_wavelength.monitors[
-        2
-    ].read_spectrum_dataarray = AsyncMock(
-        return_value=spectra_bins_tof_convert_to_wavelength_easy_copy
-    )
-
-    await monitor_normalizer_det_wavelength_mon_wavelength.reduce_data(simpledae)
-
-    det_counts = await monitor_normalizer_det_wavelength_mon_wavelength.det_counts.get_value()
-    mon_counts = await monitor_normalizer_det_wavelength_mon_wavelength.mon_counts.get_value()
-    intensity = await monitor_normalizer_det_wavelength_mon_wavelength.intensity.get_value()
-
-    assert det_counts == pytest.approx(5675.097)  # angstrom from detector = 9
-    assert mon_counts == pytest.approx(1750.057)  # tof rebinning from monitor
-    assert intensity == pytest.approx(5675.097 / 1750.057)
-
-
-@pytest.mark.parametrize("data", [[], [0.0], [0.1, 0.2, 0.3]])
-def test_tof_bounded_spectra_bounds_missing_or_too_many(data: list[float]):
-    with pytest.raises(expected_exception=ValueError, match="Should contain lower and upper bound"):
-        tof_bounded_spectra(sc.array(dims=["tof"], values=data, unit=sc.units.us))
-
-
-def test_tof_bounded_spectra_missing_tof_in_bounds_dims():
-    with pytest.raises(expected_exception=ValueError, match="Should contain tof dims"):
-        tof_bounded_spectra(sc.array(dims=[""], values=[0], unit=sc.units.us))
-
-
-def test_wavelength_bounded_spectra_missing_tof_in_bounds_dims():
-    with pytest.raises(expected_exception=ValueError, match="Should contain tof dims"):
-        wavelength_bounded_spectra(
-            bounds=sc.array(dims=[""], values=[0], unit=sc.units.us),
-            total_flight_path_length=sc.scalar(value=0),
-        )
-
-
-@pytest.mark.parametrize("data", [[], [0.0], [0.1, 0.2, 0.3]])
-def test_wavelength_bounded_spectra_bounds_missing_or_too_many(data: list[float]):
-    with pytest.raises(expected_exception=ValueError, match="Should contain lower and upper bound"):
-        wavelength_bounded_spectra(
-            bounds=sc.array(dims=["tof"], values=data, unit=sc.units.us),
-            total_flight_path_length=sc.scalar(value=100, unit=sc.units.m),
-        )
->>>>>>> 30c3a88f
+    ])