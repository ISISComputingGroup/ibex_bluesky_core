--- conflicted
+++ resolved
@@ -10,11 +10,6 @@
 
 from ibex_bluesky_core.devices.simpledae import (
     VARIANCE_ADDITION,
-<<<<<<< HEAD
-    DSpacingMappingReducer,
-    GoodFramesNormalizer,
-=======
->>>>>>> 9493b4a4
     MonitorNormalizer,
     PeriodGoodFramesNormalizer,
     PeriodSpecIntegralsReducer,
