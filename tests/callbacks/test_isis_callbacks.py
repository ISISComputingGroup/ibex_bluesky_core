--- conflicted
+++ resolved
@@ -157,7 +157,6 @@
     assert not any([isinstance(i, LiveFitLogger) for i in icc.subs])
 
 
-<<<<<<< HEAD
 def test_do_not_add_png_saver_then_not_added():
     x = "X_signal"
     y = "Y_signal"
@@ -177,19 +176,6 @@
     assert not any([isinstance(i, PlotPNGSaver) for i in icc.subs])
 
 
-def test_call_decorator(RE):
-    x = "X_signal"
-    y = "Y_signal"
-    icc = ISISCallbacks(
-        x=x,
-        y=y,
-        add_plot_cb=True,
-        add_table_cb=False,
-        add_peak_stats=False,
-        add_human_readable_file_cb=False,
-        show_fit_on_plot=False,
-    )
-=======
 @pytest.mark.parametrize("matplotlib_using_qt", [True, False])
 def test_call_decorator(RE, matplotlib_using_qt):
     with patch(
@@ -207,7 +193,6 @@
             show_fit_on_plot=True,
             fit=Linear().fit(),
         )
->>>>>>> cced98ca
 
         def f():
             def _outer():
